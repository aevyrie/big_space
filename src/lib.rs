#![doc(
    html_logo_url = "https://raw.githubusercontent.com/aevyrie/big_space/refs/heads/main/assets/bigspace.svg"
)]

//! A floating origin plugin that uses integer grids to extend bevy's [`Transform`] component with
//! up to 128 bits of added precision. The plugin propagates and computes [`GlobalTransform`]s
//! relative to floating origins, making the most of 32 bit rendering precision by reducing error
//! near the camera.
//!
//! <img src="https://raw.githubusercontent.com/aevyrie/big_space/refs/heads/main/assets/bigspacebanner.svg" style="padding:2% 15%">
//!
//! ## Quick Reference
//!
//! - [`BigSpace`] : The root of a high precision entity hierarchy.
//! - [`FloatingOrigin`] : Position of the 32 bit rendering origin.
//! - [`Grid`] : Defines the size of a grid for its child cells.
//! - [`GridCell`] : Cell index of an entity within its parent's grid.
//! - [`GridPrecision`] : Integer precision of a grid.
//!
//! #### Spatial Hashing
//!
//! - [`GridHash`] : The spatial hash of an entity's grid cell.
//! - [`GridHashMap`] : A map for entity, grid cell, and neighbor lookups.
//! - [`GridPartition`] : Group of adjacent grid cells.
//! - [`GridPartitionMap`] : A map for finding independent partitions of entities.
//!
//! Jump to [Usage](crate#usage) to get started.
//!
//! ## Motivation
//!
//! Objects far from the origin suffer from reduced precision, causing rendered meshes to jitter and
//! jiggle, and transformation calculations to encounter catastrophic cancellation.
//!
//! As a camera moves far from the origin, the values describing its x/y/z coordinates become large,
//! leaving less precision to the right of the decimal place. Consequently, when computing the
//! position of objects in view space, mesh vertices will be displaced due to this lost precision.
//!
//! This is a great little tool to calculate how much precision a floating point value has at a
//! given scale: <http://www.ehopkinson.com/floatprecision.html>.
//!
//! ### Possible Solutions
//!
//! There are many ways to solve this problem!
//!
//! - Periodic recentering: every time the camera moves far enough away from the origin, move it
//!   back to the origin and apply the same offset to all other entities.
//!   - Problem: Objects far from the camera will drift and accumulate error.
//!   - Problem: No fixed reference frame.
//!   - Problem: Recentering triggers change detection even for objects that did not move.
//! - Camera-relative coordinates: don't move the camera, move the world around the camera.
//!   - Problem: Objects far from the camera will drift and accumulate error.
//!   - Problem: No fixed reference frame.
//!   - Problem: Math is more complex when everything is relative to the camera.
//!   - Problem: Rotating the camera requires recomputing transforms for everything.
//!   - Problem: Camera movement triggers change detection even for objects that did not move.
//!   - Problem: Incompatible with existing plugins that use `Transform`.
//! - Double precision coordinates: Store transforms in double precision
//!   - Problem: Rendering still requires positions be in single precision, which either requires
//!     using one of the above techniques, or emulating 64 bit precision in shaders.
//!   - Problem: Updating double precision transforms is more expensive than single precision.
//!   - Problem: Computing the `GlobalTransform` is more expensive than single precision.
//!   - Problem: Size is limited to approximately the orbit of Saturn at human scales.
//!   - Problem: Incompatible with existing plugins that use `Transform`.
//! - Chunks: Place objects in a large grid, and track the grid cell they are in,
//!   - Problem: Requires a component to track the grid cell, in addition to the `Transform`.
//!   - Problem: Computing the `GlobalTransform` is more expensive than single precision.
//!
//! ### Integer Grid
//!
//! This plugin uses the last solution listed above. The most significant benefits of this method
//! over the others are:
//! - Absolute high-precision positions in space that do not change when the camera moves. The only
//!   component that is affected by precision loss is the `GlobalTransform` used for rendering. The
//!   `GridCell` and `Transform` only change when an entity moves. This is especially useful for
//!   multiplayer - the server needs a source of truth for position that doesn't drift over time.
//! - Virtually limitless volume and scale; you can work at the scale of subatomic particles, across
//!   the width of the observable universe. Double precision is downright suffocating in comparison.
//! - Uniform precision across the play area. Unlike double precision, the available precision does
//!   not decrease as you move to the edge of the play area, it is instead relative to the distance
//!   from the origin of the current grid cell.
//! - High precision coordinates are invisible if you don't need them. You can move objects using
//!   their `Transform` alone, which results in decent ecosystem compatibility.
//! - High precision is completely opt-in. If you don't add the `GridCell` component to an entity,
//!   it behaves like a normal single precision transform, with the same performance cost, yet it
//!   can exist in the high precision hierarchy. This allows you to load in GLTFs or other
//!   low-precision entity hierarchies with no added effort or cost.
//!
//! While using the [`BigSpacePlugin`], the position of entities is now defined with the [`Grid`],
//! [`GridCell`], and [`Transform`] components. The `Grid` is a large integer grid of cells;
//! entities are located within this grid as children using the `GridCell` component. Finally, the
//! `Transform` is used to position the entity relative to the center of its `GridCell`. If an
//! entity moves into a neighboring cell, its transform will be automatically recomputed relative to
//! the center of that new cell. This prevents `Transforms` from ever becoming larger than a single
//! grid cell, and thus prevents floating point precision artifacts.
//!
//! The grid adds precision to your transforms. If you are using (32-bit) `Transform`s on an `i32`
//! grid, you will have 64 bits of precision: 32 bits to address into a large integer grid, and 32
//! bits of floating point precision within a grid cell. This plugin is generic up to `i128` grids,
//! giving you up to 160 bits of precision of translation.
//!
//! `Grid`s can be nested, like `Transform`s. This allows you to define moving grids, which can make
//! certain use cases much simpler. For example, if you have a planet rotating, and orbiting around
//! its star, it would be very annoying if you had to compute this orbit and rotation for all
//! objects on the surface in high precision. Instead, you can place the planet and all objects on
//! its surface in the same grid. The motion of the planet will be inherited by all children in that
//! grid, in high precision.
//!
//! Entities at the root of bevy's entity hierarchy are not in a grid. This allows plugins from the
//! rest of the ecosystem to operate normally, such as bevy_ui, which relies on the built in
//! transform propagation system. This also means that if you don't need to place entities in a
//! high-precision grid, you don't have to, as the process is opt-in. The high-precision
//! hierarchical grids are explicit. Each high-precision tree must have a [`BigSpace`] at the root,
//! with each `BigSpace` being independent. This means that each `BigSpace` has its own floating
//! origin, which allows you to do things like rendering two players on opposite ends of the
//! universe in split screen.
//!
//! ### Floating Origin
//!
//! All of the above applies to the entity marked with the [`FloatingOrigin`] component. The
//! floating origin can be any high-precision entity in a `BigSpace`, it doesn't need to be a
//! camera. The only thing special about the entity marked as the floating origin, is that it is
//! used to compute the [`GlobalTransform`] of all other entities in that `BigSpace`. To an outside
//! observer, every high-precision entity within a `BigSpace` is confined to a box the size of a
//! grid cell - like a game of *Asteroids*. Only once you render the `BigSpace` from the point of
//! view of the floating origin, by calculating their `GlobalTransform`s, do entities appear very
//! distant from the floating origin.
//!
//! As described above. the `GlobalTransform` of all entities is computed relative to the floating
//! origin's grid cell. Because of this, entities very far from the origin will have very large,
//! imprecise positions. However, this is always relative to the camera (floating origin), so these
//! artifacts will always be too far away to be seen, no matter where the camera moves. Because this
//! only affects the `GlobalTransform` and not the `Transform`, this also means that entities will
//! never permanently lose precision just because they were far from the origin at some point. The
//! lossy calculation only occurs when computing the `GlobalTransform` of entities, the high
//! precision `GridCell` and `Transform` are not affected.
//!
//! # Usage
//!
//! To start using this plugin, you will first need to choose how big your world should be! Do you
//! need an i8, or an i128? See [`GridPrecision`] for more details and documentation.
//!
//! 1. Add the [`BigSpacePlugin`] to your `App`
//! 2. Spawn a [`BigSpace`] with [`spawn_big_space`](BigSpaceCommands::spawn_big_space), and add
//!    entities to it.
//! 3. Add the [`FloatingOrigin`] to your active camera in the [`BigSpace`].
//!
//! To add more levels to the hierarchy, you can use [`Grid`]s, which themselves can contain
//! high-precision spatial entities. Grids have the same propagation behavior as `Transform`s, but
//! with higher precision.
//!
//! Take a look at the [`Grid`] component for some useful helper methods. The component defines the
//! scale of the grid, which is very important when computing distances between objects in different
//! cells. Note that the root [`BigSpace`] also has a [`Grid`] component.
//!
//! # Moving Entities
//!
//! For the most part, you can update the position of entities normally while using this plugin, and
//! it will automatically handle the tricky bits. If you move an entity too far from the center of
//! its grid cell, the plugin will automatically move it into the correct cell for you. However,
//! there is one big caveat:
//!
//! **Avoid setting position absolutely, instead prefer applying a relative delta**
//!
//! Instead of:
//!
//! ```ignore
//! transform.translation = a_huge_imprecise_position;
//! ```
//!
//! do:
//!
//! ```ignore
//! let delta = new_pos - old_pos;
//! transform.translation += delta;
//! ```
//!
//! ## Absolute Position
//!
//! If you are updating the position of an entity with absolute positions, and the position exceeds
//! the bounds of the entity's grid cell, the floating origin plugin will recenter that entity into
//! its new cell. Every time you update that entity, you will be fighting with the plugin as it
//! constantly recenters your entity. This can especially cause problems with camera controllers
//! which may not expect the large discontinuity in position as an entity moves between cells.
//!
//! The other reason to avoid this is you will likely run into precision issues! This plugin exists
//! because single precision is limited, and the larger the position coordinates get, the less
//! precision you have.
//!
//! However, if you have something that must not accumulate error, like the orbit of a planet, you
//! can instead do the orbital calculation (position as a function of time) to compute the absolute
//! position of the planet with high precision, then directly compute the [`GridCell`] and
<<<<<<< HEAD
//! [`Transform`] of that entity using [`ReferenceFrame::translation_to_grid`]. If the star
//! this planet is orbiting around is also moving through space, note that you can add/subtract grid
//! cells. This means you can do each calculation in the reference frame of the moving body, and sum
//! up the computed translations and grid cell offsets to get a more precise result.
//!
//! # System Ordering
//!
//! The `GlobalTransform` computation happens in the [`TransformSystem::TransformPropagate`] system
//! set, both in the [`PostUpdate`] and the [`PostStartup`] schedules.
//!
//! To run your own systems before/after this (for example, for reacting to [`GlobalTransform`]
//! changes), order them around [`TransformSystem::TransformPropagate`].
=======
//! [`Transform`] of that entity using [`Grid::translation_to_grid`].
//!
//! # Next Steps
//!
//! Take a look at the examples to see usage, as well as explanation of these use cases and topics.
>>>>>>> 0b018831

#![allow(clippy::type_complexity)]
#![warn(missing_docs)]

#[allow(unused_imports)] // For docs
use bevy_transform::prelude::*;
#[allow(unused_imports)] // For docs
use prelude::*;

pub mod bundles;
pub mod commands;
pub mod floating_origins;
pub mod grid;
pub mod hash;
pub mod plugin;
pub mod precision;
pub mod timing;
pub mod validation;
pub mod world_query;

#[cfg(feature = "camera")]
pub mod camera;
#[cfg(feature = "debug")]
pub mod debug;
#[cfg(test)]
mod tests;

/// Common big_space imports.
pub mod prelude {
    use crate::*;
    pub use bundles::{BigGridBundle, BigSpaceRootBundle, BigSpatialBundle};
    pub use commands::{BigSpaceCommands, GridCommands, SpatialEntityCommands};
    #[cfg(feature = "debug")]
    pub use debug::FloatingOriginDebugPlugin;
    pub use floating_origins::{BigSpace, FloatingOrigin};
    pub use grid::{
        cell::{GridCell, GridCellAny},
        local_origin::{Grids, GridsMut, LocalFloatingOrigin},
        Grid,
    };
    pub use hash::{
        component::{FastGridHash, GridHash},
        map::{GridHashMap, SpatialEntryToEntities},
        partition::{GridPartition, GridPartitionId, GridPartitionMap, GridPartitionPlugin},
        GridHashMapSystem, GridHashPlugin,
    };
    pub use plugin::{BigSpacePlugin, FloatingOriginSystem};
    pub use precision::GridPrecision;
    pub use world_query::{GridTransform, GridTransformOwned, GridTransformReadOnly};
}<|MERGE_RESOLUTION|>--- conflicted
+++ resolved
@@ -189,11 +189,7 @@
 //! However, if you have something that must not accumulate error, like the orbit of a planet, you
 //! can instead do the orbital calculation (position as a function of time) to compute the absolute
 //! position of the planet with high precision, then directly compute the [`GridCell`] and
-<<<<<<< HEAD
-//! [`Transform`] of that entity using [`ReferenceFrame::translation_to_grid`]. If the star
-//! this planet is orbiting around is also moving through space, note that you can add/subtract grid
-//! cells. This means you can do each calculation in the reference frame of the moving body, and sum
-//! up the computed translations and grid cell offsets to get a more precise result.
+//! [`Transform`] of that entity using [`Grid::translation_to_grid`].
 //!
 //! # System Ordering
 //!
@@ -202,13 +198,10 @@
 //!
 //! To run your own systems before/after this (for example, for reacting to [`GlobalTransform`]
 //! changes), order them around [`TransformSystem::TransformPropagate`].
-=======
-//! [`Transform`] of that entity using [`Grid::translation_to_grid`].
 //!
 //! # Next Steps
 //!
 //! Take a look at the examples to see usage, as well as explanation of these use cases and topics.
->>>>>>> 0b018831
 
 #![allow(clippy::type_complexity)]
 #![warn(missing_docs)]
