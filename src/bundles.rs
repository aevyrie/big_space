--- conflicted
+++ resolved
@@ -51,17 +51,7 @@
     /// The visibility of the entity.
     #[cfg(feature = "bevy_render")]
     pub visibility: bevy_render::view::Visibility,
-<<<<<<< HEAD
-    /// The inherited visibility of the entity.
-    #[cfg(feature = "bevy_render")]
-    pub inherited: bevy_render::view::InheritedVisibility,
-    /// The view visibility of the entity.
-    #[cfg(feature = "bevy_render")]
-    pub view: bevy_render::view::ViewVisibility,
-    /// The root reference frame.
-=======
     /// The root reference frame
->>>>>>> 42eeb299
     pub reference_frame: ReferenceFrame<P>,
     /// The rendered position of the root frame relative to the floating origin.
     pub global_transform: GlobalTransform,
