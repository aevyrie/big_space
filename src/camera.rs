--- conflicted
+++ resolved
@@ -239,15 +239,9 @@
     let nearest_object = objects
         .iter()
         .filter(|(entity, ..)| !cam_children.contains(entity))
-<<<<<<< HEAD
         .filter(|(.., obj_layer, _)| {
-            let obj_layer = obj_layer.copied().unwrap_or(RenderLayers::layer(0));
-            cam_layer.intersects(&obj_layer)
-=======
-        .filter(|(.., obj_layer)| {
             let obj_layer = obj_layer.unwrap_or_default();
             cam_layer.intersects(obj_layer)
->>>>>>> 87e96a70
         })
         .filter(|(.., visibility)| {
             let visibility = visibility.copied().unwrap_or(InheritedVisibility::VISIBLE);
