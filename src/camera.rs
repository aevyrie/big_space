//! Provides a camera controller compatible with the floating origin plugin.

use std::marker::PhantomData;

use bevy::{
    input::mouse::MouseMotion,
    math::{DQuat, DVec3},
    prelude::*,
    render::primitives::Aabb,
    transform::TransformSystem,
};

use crate::{
    precision::GridPrecision,
    world_query::{GridTransform, GridTransformReadOnly},
    FloatingOriginSettings,
};

/// Adds the `big_space` camera controller
#[derive(Default)]
pub struct CameraControllerPlugin<P: GridPrecision>(PhantomData<P>);
impl<P: GridPrecision> Plugin for CameraControllerPlugin<P> {
    fn build(&self, app: &mut App) {
        app.init_resource::<CameraInput>().add_systems(
            PostUpdate,
            (
                default_camera_inputs
                    .before(camera_controller::<P>)
                    .run_if(|input: Res<CameraInput>| !input.defaults_disabled),
                nearest_objects::<P>.before(camera_controller::<P>),
                camera_controller::<P>.before(TransformSystem::TransformPropagate),
            ),
        );
    }
}

/// Per-camera settings for the `big_space` floating origin camera controller.
#[derive(Clone, Debug, Reflect, Component)]
pub struct CameraController {
    /// Smoothness of translation, from `0.0` to `1.0`.
    pub smoothness: f64,
    /// Rotational smoothness, from `0.0` to `1.0`.
    pub rotational_smoothness: f64,
    /// Base speed.
    pub speed: f64,
    /// Minimum and maximum speed.
    pub speed_bounds: [f64; 2],
    /// Whether the camera should slow down when approaching an entity's [`Aabb`].
    pub slow_near_objects: bool,
    nearest_object: Option<(Entity, f64)>,
    vel_translation: DVec3,
    vel_rotation: DQuat,
}

impl CameraController {
    /// Sets the `smoothness` parameter of the controller, and returns the modified result.
    pub fn with_smoothness(mut self, translation: f64, rotation: f64) -> Self {
        self.smoothness = translation;
        self.rotational_smoothness = rotation;
        self
    }

    /// Sets the `slow_near_objects` parameter of the controller, and returns the modified result.
    pub fn with_slowing(mut self, slow_near_objects: bool) -> Self {
        self.slow_near_objects = slow_near_objects;
        self
    }

    /// Sets the speed of the controller, and returns the modified result.
    pub fn with_speed(mut self, speed: f64) -> Self {
        self.speed = speed;
        self
    }
    /// Sets the speed of the controller, and returns the modified result.
    pub fn with_speed_bounds(mut self, speed_limits: [f64; 2]) -> Self {
        self.speed_bounds = speed_limits;
        self
    }

    /// Returns the translational and rotational velocity of the camera.
    pub fn velocity(&self) -> (DVec3, DQuat) {
        (self.vel_translation, self.vel_rotation)
    }

    /// Returns the object nearest the camera, and its distance.
    pub fn nearest_object(&self) -> Option<(Entity, f64)> {
        self.nearest_object
    }
}

impl Default for CameraController {
    fn default() -> Self {
        Self {
            smoothness: 0.8,
            rotational_smoothness: 0.5,
            speed: 10e8,
            speed_bounds: [1e-17, 1e30],
            slow_near_objects: true,
            nearest_object: None,
            vel_translation: DVec3::ZERO,
            vel_rotation: DQuat::IDENTITY,
        }
    }
}

/// ButtonInput state used to command camera motion. Reset every time the values are read to update the
/// camera. Allows you to map any input to camera motions. Uses aircraft principle axes conventions.
#[derive(Clone, Debug, Default, Reflect, Resource)]
pub struct CameraInput {
    /// When disabled, the camera input system is not run.
    pub defaults_disabled: bool,
    /// Z-negative
    pub forward: f64,
    /// Y-positive
    pub up: f64,
    /// X-positive
    pub right: f64,
    /// Positive = right wing down
    pub roll: f64,
    /// Positive = nose up
    pub pitch: f64,
    /// Positive = nose right
    pub yaw: f64,
    /// Modifier to increase speed, e.g. "sprint"
    pub boost: bool,
}

impl CameraInput {
    /// Reset the controller back to zero to ready fro the next frame.
    pub fn reset(&mut self) {
        *self = CameraInput {
            defaults_disabled: self.defaults_disabled,
            ..default()
        };
    }

    /// Returns the desired velocity transform.
    pub fn target_velocity(&self, speed: f64, dt: f64) -> (DVec3, DQuat) {
        let rotation = DQuat::from_euler(
            EulerRot::XYZ,
            self.pitch * dt,
            self.yaw * dt,
            self.roll * dt,
        );

        let translation = DVec3::new(self.right, self.up, self.forward) * speed * dt;

        (translation, rotation)
    }
}

/// Provides sensible keyboard and mouse input defaults
pub fn default_camera_inputs(
    keyboard: Res<ButtonInput<KeyCode>>,
    mut mouse_move: EventReader<MouseMotion>,
    mut cam: ResMut<CameraInput>,
) {
    keyboard.pressed(KeyCode::KeyW).then(|| cam.forward -= 1.0);
    keyboard.pressed(KeyCode::KeyS).then(|| cam.forward += 1.0);
    keyboard.pressed(KeyCode::KeyA).then(|| cam.right -= 1.0);
    keyboard.pressed(KeyCode::KeyD).then(|| cam.right += 1.0);
    keyboard.pressed(KeyCode::Space).then(|| cam.up += 1.0);
    keyboard
        .pressed(KeyCode::ControlLeft)
        .then(|| cam.up -= 1.0);
    keyboard.pressed(KeyCode::KeyQ).then(|| cam.roll += 1.0);
    keyboard.pressed(KeyCode::KeyE).then(|| cam.roll -= 1.0);
    keyboard
        .pressed(KeyCode::ShiftLeft)
        .then(|| cam.boost = true);
    if let Some(total_mouse_motion) = mouse_move.read().map(|e| e.delta).reduce(|sum, i| sum + i) {
        cam.pitch += total_mouse_motion.y as f64 * -0.1;
        cam.yaw += total_mouse_motion.x as f64 * -0.1;
    }
}

/// Find the object nearest the camera
pub fn nearest_objects<T: GridPrecision>(
    settings: Res<FloatingOriginSettings>,
    objects: Query<(Entity, GridTransformReadOnly<T>, &Aabb)>,
    mut camera: Query<(&mut CameraController, GridTransformReadOnly<T>)>,
) {
<<<<<<< HEAD
    let (mut camera, cam) = camera.single_mut();
    let nearest_object = objects
        .iter()
        .map(|(entity, obj, aabb)| {
            let pos = settings.grid_position_double(&(*obj.cell - *cam.cell), obj.transform)
                - cam.transform.translation.as_dvec3();
            let dist = pos.length()
                - (aabb.half_extents.as_dvec3() * obj.transform.scale.as_dvec3())
=======
    let (mut camera, cam_pos) = camera.single_mut();
    let nearest_object = objects
        .iter()
        .map(|(entity, obj_pos, aabb)| {
            let center_distance = settings
                .grid_position_double(&(*obj_pos.cell - *cam_pos.cell), obj_pos.transform)
                - cam_pos.transform.translation.as_dvec3();
            let nearest_distance = center_distance.length()
                - (aabb.half_extents.as_dvec3() * obj_pos.transform.scale.as_dvec3())
>>>>>>> 67f3c14b
                    .abs()
                    .max_element();
            (entity, nearest_distance)
        })
        .filter(|v| v.1.is_finite())
        .reduce(|nearest, this| if this.1 < nearest.1 { this } else { nearest });
    camera.nearest_object = nearest_object;
}

/// Uses [`CameraInput`] state to update the camera position.
pub fn camera_controller<P: GridPrecision>(
    time: Res<Time>,
    settings: Res<FloatingOriginSettings>,
    mut input: ResMut<CameraInput>,
    mut camera: Query<(GridTransform<P>, &mut CameraController)>,
) {
<<<<<<< HEAD
    for (mut cam, mut controller) in camera.iter_mut() {
=======
    for (mut position, mut controller) in camera.iter_mut() {
>>>>>>> 67f3c14b
        let speed = match (controller.nearest_object, controller.slow_near_objects) {
            (Some(nearest), true) => nearest.1.abs(),
            _ => controller.speed,
        } * (controller.speed + input.boost as usize as f64);

        let [min, max] = controller.speed_bounds;
        let speed = speed.clamp(min, max);

        let lerp_translation = 1.0 - controller.smoothness.clamp(0.0, 0.999);
        let lerp_rotation = 1.0 - controller.rotational_smoothness.clamp(0.0, 0.999);

        let (vel_t_current, vel_r_current) = (controller.vel_translation, controller.vel_rotation);
        let (vel_t_target, vel_r_target) = input.target_velocity(speed, time.delta_seconds_f64());

<<<<<<< HEAD
        let cam_rot = cam.transform.rotation.as_f64();
=======
        let cam_rot = position.transform.rotation.as_dquat();
>>>>>>> 67f3c14b
        let vel_t_next = cam_rot * vel_t_target; // Orients the translation to match the camera
        let vel_t_next = vel_t_current.lerp(vel_t_next, lerp_translation);
        // Convert the high precision translation to a grid cell and low precision translation
        let (cell_offset, new_translation) = settings.translation_to_grid(vel_t_next);
<<<<<<< HEAD
        if cell_offset != crate::GridCell::ZERO {
            *cam.cell += cell_offset;
        }
        cam.transform.translation += new_translation;

        let new_rotation = vel_r_current.slerp(vel_r_target, lerp_rotation);
        cam.transform.rotation *= new_rotation.as_f32();
=======
        *position.cell += cell_offset;
        position.transform.translation += new_translation;

        let new_rotation = vel_r_current.slerp(vel_r_target, lerp_rotation);
        position.transform.rotation *= new_rotation.as_quat();
>>>>>>> 67f3c14b

        // Store the new velocity to be used in the next frame
        controller.vel_translation = vel_t_next;
        controller.vel_rotation = new_rotation;

        input.reset();
    }
}<|MERGE_RESOLUTION|>--- conflicted
+++ resolved
@@ -180,16 +180,6 @@
     objects: Query<(Entity, GridTransformReadOnly<T>, &Aabb)>,
     mut camera: Query<(&mut CameraController, GridTransformReadOnly<T>)>,
 ) {
-<<<<<<< HEAD
-    let (mut camera, cam) = camera.single_mut();
-    let nearest_object = objects
-        .iter()
-        .map(|(entity, obj, aabb)| {
-            let pos = settings.grid_position_double(&(*obj.cell - *cam.cell), obj.transform)
-                - cam.transform.translation.as_dvec3();
-            let dist = pos.length()
-                - (aabb.half_extents.as_dvec3() * obj.transform.scale.as_dvec3())
-=======
     let (mut camera, cam_pos) = camera.single_mut();
     let nearest_object = objects
         .iter()
@@ -199,7 +189,6 @@
                 - cam_pos.transform.translation.as_dvec3();
             let nearest_distance = center_distance.length()
                 - (aabb.half_extents.as_dvec3() * obj_pos.transform.scale.as_dvec3())
->>>>>>> 67f3c14b
                     .abs()
                     .max_element();
             (entity, nearest_distance)
@@ -216,11 +205,7 @@
     mut input: ResMut<CameraInput>,
     mut camera: Query<(GridTransform<P>, &mut CameraController)>,
 ) {
-<<<<<<< HEAD
-    for (mut cam, mut controller) in camera.iter_mut() {
-=======
     for (mut position, mut controller) in camera.iter_mut() {
->>>>>>> 67f3c14b
         let speed = match (controller.nearest_object, controller.slow_near_objects) {
             (Some(nearest), true) => nearest.1.abs(),
             _ => controller.speed,
@@ -235,30 +220,16 @@
         let (vel_t_current, vel_r_current) = (controller.vel_translation, controller.vel_rotation);
         let (vel_t_target, vel_r_target) = input.target_velocity(speed, time.delta_seconds_f64());
 
-<<<<<<< HEAD
-        let cam_rot = cam.transform.rotation.as_f64();
-=======
         let cam_rot = position.transform.rotation.as_dquat();
->>>>>>> 67f3c14b
         let vel_t_next = cam_rot * vel_t_target; // Orients the translation to match the camera
         let vel_t_next = vel_t_current.lerp(vel_t_next, lerp_translation);
         // Convert the high precision translation to a grid cell and low precision translation
         let (cell_offset, new_translation) = settings.translation_to_grid(vel_t_next);
-<<<<<<< HEAD
-        if cell_offset != crate::GridCell::ZERO {
-            *cam.cell += cell_offset;
-        }
-        cam.transform.translation += new_translation;
-
-        let new_rotation = vel_r_current.slerp(vel_r_target, lerp_rotation);
-        cam.transform.rotation *= new_rotation.as_f32();
-=======
         *position.cell += cell_offset;
         position.transform.translation += new_translation;
 
         let new_rotation = vel_r_current.slerp(vel_r_target, lerp_rotation);
         position.transform.rotation *= new_rotation.as_quat();
->>>>>>> 67f3c14b
 
         // Store the new velocity to be used in the next frame
         controller.vel_translation = vel_t_next;
