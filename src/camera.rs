//! Provides a camera controller compatible with the floating origin plugin.

use std::marker::PhantomData;

use bevy::{
    input::mouse::MouseMotion,
    math::{DQuat, DVec3},
    prelude::*,
    render::primitives::Aabb,
    transform::TransformSystem,
};

use crate::{
    precision::GridPrecision,
    world_query::{GridTransform, GridTransformReadOnly},
    FloatingOriginSettings,
};

/// Adds the `big_space` camera controller
#[derive(Default)]
pub struct CameraControllerPlugin<P: GridPrecision>(PhantomData<P>);
impl<P: GridPrecision> Plugin for CameraControllerPlugin<P> {
    fn build(&self, app: &mut App) {
        app.init_resource::<CameraInput>().add_systems(
            PostUpdate,
            (
                default_camera_inputs
                    .before(camera_controller::<P>)
                    .run_if(|input: Res<CameraInput>| !input.defaults_disabled),
                nearest_objects::<P>.before(camera_controller::<P>),
                camera_controller::<P>.before(TransformSystem::TransformPropagate),
            ),
        );
    }
}

/// Per-camera settings for the `big_space` floating origin camera controller.
#[derive(Clone, Debug, Reflect, Component)]
pub struct CameraController {
    /// Smoothness of translation, from `0.0` to `1.0`.
    pub smoothness: f64,
    /// Rotational smoothness, from `0.0` to `1.0`.
    pub rotational_smoothness: f64,
    /// Base speed.
    pub speed: f64,
    /// Minimum and maximum speed.
    pub speed_bounds: [f64; 2],
    /// Whether the camera should slow down when approaching an entity's [`Aabb`].
    pub slow_near_objects: bool,
    nearest_object: Option<(Entity, f64)>,
    vel_translation: DVec3,
    vel_rotation: DQuat,
}

impl CameraController {
    /// Sets the `smoothness` parameter of the controller, and returns the modified result.
    pub fn with_smoothness(mut self, translation: f64, rotation: f64) -> Self {
        self.smoothness = translation;
        self.rotational_smoothness = rotation;
        self
    }

    /// Sets the `slow_near_objects` parameter of the controller, and returns the modified result.
    pub fn with_slowing(mut self, slow_near_objects: bool) -> Self {
        self.slow_near_objects = slow_near_objects;
        self
    }

    /// Sets the speed of the controller, and returns the modified result.
    pub fn with_speed(mut self, speed: f64) -> Self {
        self.speed = speed;
        self
    }
    /// Sets the speed of the controller, and returns the modified result.
    pub fn with_speed_bounds(mut self, speed_limits: [f64; 2]) -> Self {
        self.speed_bounds = speed_limits;
        self
    }

    /// Returns the translational and rotational velocity of the camera.
    pub fn velocity(&self) -> (DVec3, DQuat) {
        (self.vel_translation, self.vel_rotation)
    }

    /// Returns the object nearest the camera, and its distance.
    pub fn nearest_object(&self) -> Option<(Entity, f64)> {
        self.nearest_object
    }
}

impl Default for CameraController {
    fn default() -> Self {
        Self {
            smoothness: 0.8,
            rotational_smoothness: 0.5,
            speed: 10e8,
            speed_bounds: [1e-17, 1e30],
            slow_near_objects: true,
            nearest_object: None,
            vel_translation: DVec3::ZERO,
            vel_rotation: DQuat::IDENTITY,
        }
    }
}

/// ButtonInput state used to command camera motion. Reset every time the values are read to update the
/// camera. Allows you to map any input to camera motions. Uses aircraft principle axes conventions.
#[derive(Clone, Debug, Default, Reflect, Resource)]
pub struct CameraInput {
    /// When disabled, the camera input system is not run.
    pub defaults_disabled: bool,
    /// Z-negative
    pub forward: f64,
    /// Y-positive
    pub up: f64,
    /// X-positive
    pub right: f64,
    /// Positive = right wing down
    pub roll: f64,
    /// Positive = nose up
    pub pitch: f64,
    /// Positive = nose right
    pub yaw: f64,
    /// Modifier to increase speed, e.g. "sprint"
    pub boost: bool,
}

impl CameraInput {
    /// Reset the controller back to zero to ready fro the next frame.
    pub fn reset(&mut self) {
        *self = CameraInput {
            defaults_disabled: self.defaults_disabled,
            ..default()
        };
    }

    /// Returns the desired velocity transform.
    pub fn target_velocity(&self, speed: f64, dt: f64) -> (DVec3, DQuat) {
        let rotation = DQuat::from_euler(
            EulerRot::XYZ,
            self.pitch * dt,
            self.yaw * dt,
            self.roll * dt,
        );

        let translation = DVec3::new(self.right, self.up, self.forward) * speed * dt;

        (translation, rotation)
    }
}

/// Provides sensible keyboard and mouse input defaults
pub fn default_camera_inputs(
    keyboard: Res<ButtonInput<KeyCode>>,
    mut mouse_move: EventReader<MouseMotion>,
    mut cam: ResMut<CameraInput>,
) {
    keyboard.pressed(KeyCode::KeyW).then(|| cam.forward -= 1.0);
    keyboard.pressed(KeyCode::KeyS).then(|| cam.forward += 1.0);
    keyboard.pressed(KeyCode::KeyA).then(|| cam.right -= 1.0);
    keyboard.pressed(KeyCode::KeyD).then(|| cam.right += 1.0);
    keyboard.pressed(KeyCode::Space).then(|| cam.up += 1.0);
    keyboard
        .pressed(KeyCode::ControlLeft)
        .then(|| cam.up -= 1.0);
    keyboard.pressed(KeyCode::KeyQ).then(|| cam.roll += 1.0);
    keyboard.pressed(KeyCode::KeyE).then(|| cam.roll -= 1.0);
    keyboard
        .pressed(KeyCode::ShiftLeft)
        .then(|| cam.boost = true);
    if let Some(total_mouse_motion) = mouse_move.read().map(|e| e.delta).reduce(|sum, i| sum + i) {
        cam.pitch += total_mouse_motion.y as f64 * -0.1;
        cam.yaw += total_mouse_motion.x as f64 * -0.1;
    }
}

/// Find the object nearest the camera
pub fn nearest_objects<T: GridPrecision>(
    settings: Res<FloatingOriginSettings>,
    objects: Query<(Entity, GridTransformReadOnly<T>, &Aabb)>,
    mut camera: Query<(&mut CameraController, GridTransformReadOnly<T>)>,
) {
    let (mut camera, cam) = camera.single_mut();
    let nearest_object = objects
        .iter()
        .map(|(entity, obj, aabb)| {
            let pos = settings.grid_position_double(&(*obj.cell - *cam.cell), obj.transform)
                - cam.transform.translation.as_dvec3();
            let dist = pos.length()
                - (aabb.half_extents.as_dvec3() * obj.transform.scale.as_dvec3())
                    .abs()
                    .max_element();
            (entity, dist)
        })
        .filter(|v| v.1.is_finite())
        .reduce(|nearest, this| if this.1 < nearest.1 { this } else { nearest });
    camera.nearest_object = nearest_object;
}

/// Uses [`CameraInput`] state to update the camera position.
pub fn camera_controller<P: GridPrecision>(
    time: Res<Time>,
    settings: Res<FloatingOriginSettings>,
    mut input: ResMut<CameraInput>,
    mut camera: Query<(GridTransform<P>, &mut CameraController)>,
) {
    for (mut cam, mut controller) in camera.iter_mut() {
        let speed = match (controller.nearest_object, controller.slow_near_objects) {
            (Some(nearest), true) => nearest.1.abs(),
            _ => controller.speed,
        } * (controller.speed + input.boost as usize as f64);

        let [min, max] = controller.speed_bounds;
        let speed = speed.clamp(min, max);

        let lerp_translation = 1.0 - controller.smoothness.clamp(0.0, 0.999);
        let lerp_rotation = 1.0 - controller.rotational_smoothness.clamp(0.0, 0.999);

        let (vel_t_current, vel_r_current) = (controller.vel_translation, controller.vel_rotation);
        let (vel_t_target, vel_r_target) = input.target_velocity(speed, time.delta_seconds_f64());

<<<<<<< HEAD
        let cam_rot = cam.transform.rotation.as_f64();
=======
        let cam_rot = cam_transform.rotation.as_dquat();
>>>>>>> 946719c7
        let vel_t_next = cam_rot * vel_t_target; // Orients the translation to match the camera
        let vel_t_next = vel_t_current.lerp(vel_t_next, lerp_translation);
        // Convert the high precision translation to a grid cell and low precision translation
        let (cell_offset, new_translation) = settings.translation_to_grid(vel_t_next);
        *cam.cell += cell_offset;
        cam.transform.translation += new_translation;

        let new_rotation = vel_r_current.slerp(vel_r_target, lerp_rotation);
<<<<<<< HEAD
        cam.transform.rotation *= new_rotation.as_f32();
=======
        cam_transform.rotation *= new_rotation.as_quat();
>>>>>>> 946719c7

        // Store the new velocity to be used in the next frame
        controller.vel_translation = vel_t_next;
        controller.vel_rotation = new_rotation;

        input.reset();
    }
}<|MERGE_RESOLUTION|>--- conflicted
+++ resolved
@@ -219,11 +219,7 @@
         let (vel_t_current, vel_r_current) = (controller.vel_translation, controller.vel_rotation);
         let (vel_t_target, vel_r_target) = input.target_velocity(speed, time.delta_seconds_f64());
 
-<<<<<<< HEAD
-        let cam_rot = cam.transform.rotation.as_f64();
-=======
         let cam_rot = cam_transform.rotation.as_dquat();
->>>>>>> 946719c7
         let vel_t_next = cam_rot * vel_t_target; // Orients the translation to match the camera
         let vel_t_next = vel_t_current.lerp(vel_t_next, lerp_translation);
         // Convert the high precision translation to a grid cell and low precision translation
@@ -232,11 +228,7 @@
         cam.transform.translation += new_translation;
 
         let new_rotation = vel_r_current.slerp(vel_r_target, lerp_rotation);
-<<<<<<< HEAD
-        cam.transform.rotation *= new_rotation.as_f32();
-=======
         cam_transform.rotation *= new_rotation.as_quat();
->>>>>>> 946719c7
 
         // Store the new velocity to be used in the next frame
         controller.vel_translation = vel_t_next;
