--- conflicted
+++ resolved
@@ -14,22 +14,10 @@
 camera = ["bevy_render", "bevy_time", "bevy_input"]
 
 [dependencies]
-<<<<<<< HEAD
 tracing = "0.1" # Less deps than pulling in bevy_log
 smallvec = "1.13.2" # Already used by bevy in commands
-bevy_app = { version = "0.14.0", default-features = false }
-bevy_ecs = { version = "0.14.0", default-features = false }
-bevy_hierarchy = { version = "0.14.0", default-features = false }
-bevy_math = { version = "0.14.0", default-features = false }
-bevy_reflect = { version = "0.14.0", default-features = false }
-bevy_transform = { version = "0.14.0", default-features = false, features = [
-    "bevy-support",
-] }
-bevy_utils = { version = "0.14.0", default-features = false }
-=======
-tracing = { version = "0.1", default-features = false }
 bevy_app = { version = "0.15.0", default-features = false }
-bevy_ecs = { version = "0.15.0", default-features = false }
+bevy_ecs = { version = "0.15.0", default-features = true }
 bevy_hierarchy = { version = "0.15.0", default-features = false }
 bevy_math = { version = "0.15.0", default-features = false }
 bevy_reflect = { version = "0.15.0", default-features = false }
@@ -37,7 +25,6 @@
     "bevy-support",
 ] }
 bevy_utils = { version = "0.15.0", default-features = false }
->>>>>>> 42eeb299
 # Optional
 bevy_color = { version = "0.15.0", default-features = false, optional = true }
 bevy_gizmos = { version = "0.15.0", default-features = false, optional = true }
@@ -47,12 +34,8 @@
 
 
 [dev-dependencies]
-<<<<<<< HEAD
 big_space = { path = "", features = ["debug", "camera"] }
-bevy = { version = "0.14.0", default-features = false, features = [
-=======
 bevy = { version = "0.15.0", default-features = false, features = [
->>>>>>> 42eeb299
     "bevy_scene",
     "bevy_asset",
     "bevy_gltf",
@@ -67,7 +50,6 @@
     "tonemapping_luts",
     "multi_threaded",
 ] }
-<<<<<<< HEAD
 noise = "0.9"
 turborand = "0.10"
 criterion = "0.5"
@@ -76,12 +58,10 @@
 
 [[bench]]
 name = "benchmarks"
-harness = false
-=======
-rand = "0.8.5"
->>>>>>> 42eeb299
 
 
+harness = false
+rand = "0.8.5"
 [[example]]
 name = "demo"
 path = "examples/demo.rs"
