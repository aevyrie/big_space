--- conflicted
+++ resolved
@@ -16,16 +16,10 @@
 [dev-dependencies]
 bevy = { version = "0.12", default-features = false, features = [
     "bevy_winit",
-<<<<<<< HEAD
-    "x11",
-    "bevy_ui",
-    "bevy_pbr",
-=======
     "default_font",
     "bevy_ui",
     "bevy_pbr",
     "x11",
->>>>>>> 5dacfd85
     "tonemapping_luts",
 ] }
 bevy_framepace = { version = "0.14", default-features = false }
